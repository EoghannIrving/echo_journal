--- conflicted
+++ resolved
@@ -67,17 +67,14 @@
     journals = tmp_path / "journals"
     journals.mkdir()
     monkeypatch.setattr(main, "DATA_DIR", journals)
-<<<<<<< HEAD
     async def fake_fact(_):
         return "test fact"
     monkeypatch.setattr(main, "fetch_date_fact", fake_fact)
     monkeypatch.setattr(numbers_utils, "fetch_date_fact", fake_fact)
-=======
     # ensure settings file exists in case other tests removed it
     main.SETTINGS_PATH.parent.mkdir(parents=True, exist_ok=True)
     if not main.SETTINGS_PATH.exists():
         main.SETTINGS_PATH.write_text("{}", encoding="utf-8")
->>>>>>> 7ceebb72
     return TestClient(main.app)
 
 
