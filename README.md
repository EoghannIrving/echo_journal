--- conflicted
+++ resolved
@@ -74,7 +74,6 @@
 
 ### Run with Docker Compose
 
-<<<<<<< HEAD
 1. **Prepare a persistent journals directory and environment file:**
 
    ```bash
@@ -112,13 +111,6 @@
    ```
 
    Journal files remain in the mounted `data` directory on the host.
-=======
-```bash
-cp .env.example .env
-# adjust variables in .env; optional JOURNALS_DIR controls the host path for journals
-docker-compose up --build
-```
->>>>>>> 90af0d39
 
 ## Example walkthrough
 
